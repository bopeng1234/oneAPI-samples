# Makefile for NMAKE

default: run

all: run

run: sparse_cg.exe sparse_cg2.exe
	.\sparse_cg
	.\sparse_cg2

<<<<<<< HEAD
SYCL_OPTS=/I"$(MKLROOT)\include" /Qmkl /EHsc -fsycl-device-code-split=per_kernel OpenCL.lib
=======
DPCPP_OPTS=/I"$(MKLROOT)\include" /Qmkl /Qmkl-sycl-impl="blas,sparse" /EHsc -fsycl-device-code-split=per_kernel OpenCL.lib
>>>>>>> 5be6adc3

sparse_cg.exe: sparse_cg.cpp
	icx-cl -fsycl sparse_cg.cpp /Fesparse_cg.exe $(SYCL_OPTS)

sparse_cg2.exe: sparse_cg2.cpp
	icx-cl -fsycl sparse_cg2.cpp /Fesparse_cg2.exe $(SYCL_OPTS)

clean:
	del /q sparse_cg.exe sparse_cg.exp sparse_cg.lib
	del /q sparse_cg2.exe sparse_cg2.exp sparse_cg2.lib

pseudo: clean run all
<|MERGE_RESOLUTION|>--- conflicted
+++ resolved
@@ -1,27 +1,23 @@
-# Makefile for NMAKE
-
-default: run
-
-all: run
-
-run: sparse_cg.exe sparse_cg2.exe
-	.\sparse_cg
-	.\sparse_cg2
-
-<<<<<<< HEAD
-SYCL_OPTS=/I"$(MKLROOT)\include" /Qmkl /EHsc -fsycl-device-code-split=per_kernel OpenCL.lib
-=======
-DPCPP_OPTS=/I"$(MKLROOT)\include" /Qmkl /Qmkl-sycl-impl="blas,sparse" /EHsc -fsycl-device-code-split=per_kernel OpenCL.lib
->>>>>>> 5be6adc3
-
-sparse_cg.exe: sparse_cg.cpp
-	icx-cl -fsycl sparse_cg.cpp /Fesparse_cg.exe $(SYCL_OPTS)
-
-sparse_cg2.exe: sparse_cg2.cpp
-	icx-cl -fsycl sparse_cg2.cpp /Fesparse_cg2.exe $(SYCL_OPTS)
-
-clean:
-	del /q sparse_cg.exe sparse_cg.exp sparse_cg.lib
-	del /q sparse_cg2.exe sparse_cg2.exp sparse_cg2.lib
-
-pseudo: clean run all
+# Makefile for NMAKE
+
+default: run
+
+all: run
+
+run: sparse_cg.exe sparse_cg2.exe
+	.\sparse_cg
+	.\sparse_cg2
+
+SYCL_OPTS=/I"$(MKLROOT)\include" /Qmkl /Qmkl-sycl-impl="blas,sparse" /EHsc -fsycl-device-code-split=per_kernel OpenCL.lib
+
+sparse_cg.exe: sparse_cg.cpp
+	icx-cl -fsycl sparse_cg.cpp /Fesparse_cg.exe $(SYCL_OPTS)
+
+sparse_cg2.exe: sparse_cg2.cpp
+	icx-cl -fsycl sparse_cg2.cpp /Fesparse_cg2.exe $(SYCL_OPTS)
+
+clean:
+	del /q sparse_cg.exe sparse_cg.exp sparse_cg.lib
+	del /q sparse_cg2.exe sparse_cg2.exp sparse_cg2.lib
+
+pseudo: clean run all