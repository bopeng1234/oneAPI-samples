# `Shannonization` Sample

This sample demonstrates the process of *Shannonization* (named after [Claude Shannon](https://en.wikipedia.org/wiki/Claude_Shannon)) for a simple FPGA design. This optimization improves the f<sub>MAX</sub>/II of a design by precomputing operations in a loop to remove them from the critical path.

| Area                 | Description
|:--                   |:--
| What you will learn  | How to make FPGA-specific optimizations to remove computation from the critical path and improve f<sub>MAX</sub>/II
| Time to complete     | 45 minutes
| Category             | Code Optimization

## Purpose

Demonstrate a loop optimization to improve the f<sub>MAX</sub>/II of an FPGA design.

## Prerequisites

| Optimized for        | Description
|:---                  |:---
| OS                   | Ubuntu* 18.04/20.04 <br> RHEL*/CentOS* 8 <br> SUSE* 15 <br> Windows* 10
| Hardware             | Intel® Agilex®, Arria® 10, and Stratix® 10 FPGAs
| Software             | Intel® oneAPI DPC++/C++ Compiler

> **Note**: Even though the Intel® oneAPI DPC++/C++ Compiler is enough to compile for emulation, generating reports, generating RTL, there are extra software requirements for the simulation flow and FPGA compiles.
>
> For using the simulator flow, you must have Intel® Quartus® Prime Pro Edition and one of the following simulators installed and accessible through your PATH:
> - Questa*-Intel® FPGA Edition
> - Questa*-Intel® FPGA Starter Edition
> - ModelSim SE
>
> When using the hardware compile flow, Intel® Quartus® Prime Pro Edition must be installed and accessible through your PATH.

> **Warning** Make sure you add the device files associated with the FPGA that you are targeting to your Intel® Quartus® Prime installation.

This sample is part of the FPGA code samples. It is categorized as a Tier 3 sample that demonstrates a design pattern.

```mermaid
flowchart LR
   tier1("Tier 1: Get Started")
   tier2("Tier 2: Explore the Fundamentals")
   tier3("Tier 3: Explore the Advanced Techniques")
   tier4("Tier 4: Explore the Reference Designs")
   
   tier1 --> tier2 --> tier3 --> tier4
   
   style tier1 fill:#0071c1,stroke:#0071c1,stroke-width:1px,color:#fff
   style tier2 fill:#0071c1,stroke:#0071c1,stroke-width:1px,color:#fff
   style tier3 fill:#f96,stroke:#333,stroke-width:1px,color:#fff
   style tier4 fill:#0071c1,stroke:#0071c1,stroke-width:1px,color:#fff
```

Find more information about how to navigate this part of the code samples in the [FPGA top-level README.md](/DirectProgramming/C++SYCL_FPGA/README.md).
You can also find more information about [troubleshooting build errors](/DirectProgramming/C++SYCL_FPGA/README.md#troubleshooting), [running the sample on the Intel® DevCloud](/DirectProgramming/C++SYCL_FPGA/README.md#build-and-run-the-samples-on-intel-devcloud-optional), [using Visual Studio Code with the code samples](/DirectProgramming/C++SYCL_FPGA/README.md#use-visual-studio-code-vs-code-optional), [links to selected documentation](/DirectProgramming/C++SYCL_FPGA/README.md#documentation), and more.


## Key Implementation Details

### Shannonization Explained

Shannonization is the process of removing operations from the critical path of a circuit by precomputation. To demonstrate, consider the trivial case below, which counts the number of elements in an array `A` that are less than some runtime value `v`.
```c++
int A[SIZE] = {/*...*/};
int v = /*some dynamic value*/
int c = 0;
for (int i = 0; i < SIZE; i++) {
  if (A[i] < v) {
    c++;
  }
}
```

A possible circuit diagram for this algorithm is shown in the image below, where the dotted red line represents a possible critical path in the circuit.

![](assets/basic.png)

The goal of the shannonization optimization is to remove operations from the critical path. In this case, we can precompute the _next_ value of `c` (fittingly named `c_next`) for a later iteration of the loop to use when needed (i.e., the next time `A[i] < v`). This optimization is shown in the code below.

```c++
int A[SIZE] = {/*...*/};
int v = /*some dynamic value*/
int c = 0;
int c_next = 1;
for (int i = 0; i < SIZE; i++) {
  if (A[i] < v) {
    // these operations can happen in parallel!
    c = c_next;
    c_next++;
  }
}
```

A possible circuit diagram for this optimized algorithm is shown in the image below, where the dotted red line represents a possible critical path in the circuit. Notice that we have removed the `+` operation from the critical path. This assumes that the critical path delay through the multiplexer is higher than through the adder. This may not be the case, and the critical path could be from the `c` register to the `c_next` register through the adder, in which case we would have removed the multiplexer from the critical path. Regardless of which operation has the longer critical path delay (the adder or the multiplexer), we have removed an operation from the critical path by precomputing and storing the _next_ value of `c`. This allows us to reduce the critical path delay at the expense of area (in this case, a single 32-bit register).

![](assets/optimized.png)

### Code Sample Details

The purpose of this tutorial is to show methods for improving the f<sub>MAX</sub>/II of a design by removing computation from the critical path. This optimization is widely applicable.

To demonstrate, we will optimize a simple function (useful in database processing) that finds the size of the intersection (denoted by the `∩` symbol) between two sorted arrays. We look at a special case where one array (`A`) **cannot** have duplicates, the second array (`B`) **can** have duplicates, and the output intersection contains the entire intersection (including the duplicates). An example is shown below:

```
A = {2,5,6,7,9}
B = {2,4,6,6,8,9,10}

A ∩ B = {2,6,6,9}
|A ∩ B| = 4
```

For the FPGA, we will create three kernels: two kernels that stream array `A` and `B` from global memory through SYCL pipes and a third kernel that performs the intersection logic. The kernel diagram is shown below:
```
-----------------              ------------------------
|   ProduceA    |------------->|                      |
-----------------              |                      |
                               |     Intersection     |
-----------------              |                      |
|   ProduceB    |------------->|                      |
-----------------              ------------------------
```

The FPGA pseudocode for the `Intersection` kernel is shown below:

```c++
void intersection(int A_size, int B_size, int& intersection_size) {
  int a, b;
  int A_count, B_count;
  intersection_size = 0;

  // initialize first elements
  a = APipe::read();
  b = BPipe::read();
  A_count = 1;
  B_count = 1;

  while (A_count < A_size || B_count < B_size) {
    // values match increment counter
    if (a == b) {
      intersection_size++;
    }

    // read in new element
    if (a < b && A_count < A_size) {
      a = APipe::read();
      A_count++;
    } else if (B_count < B_size) {
      b = BPipe::read();
      B_count++;
    }
  };

  // check the last values
  if (a == b) {
    intersection_size++;
  }
}
```

To achieve an II of 1 for the main `while` loop in the FPGA code shown above, the compiler must schedule three 32-bit Compare Operations, a 32-bit Add Operation, a 32-bit Select Operation (i.e., a pipe read), and a 1-bit And Operation into a single cycle. This is necessary since the actions of the *next* iteration of the loop depend on the result of the loop's current iteration. More specifically, the current iteration must: compare the current values of `a` and `b`, compare the number of elements read from the pipes (i.e. `A_count < A_size` and `B_count < B_size`), increment `A_count` or `B_count`, and then update either `a` or `b` by reading the respective pipe before the next iteration of the loop can enter the same block of code. This creates a long critical path that requires a tradeoff in f<sub>MAX</sub> or II (i.e., either f<sub>MAX</sub> must decrease or II must increase). This tutorial will explain optimizations that remove these operations from the critical path (at the expense of some area) and improve the f<sub>MAX</sub>/II tradeoff and, therefore, the throughput.

## Build the `Shannonization` Sample

>**Note**: When working with the command-line interface (CLI), you should configure the oneAPI toolkits using environment variables. Set up your CLI environment by sourcing the `setvars` script in the root of your oneAPI installation every time you open a new terminal window. This practice ensures that your compiler, libraries, and tools are ready for development.
>
> Linux*:
> - For system wide installations: `. /opt/intel/oneapi/setvars.sh`
> - For private installations: ` . ~/intel/oneapi/setvars.sh`
> - For non-POSIX shells, like csh, use the following command: `bash -c 'source <install-dir>/setvars.sh ; exec csh'`
>
> Windows*:
> - `C:\Program Files(x86)\Intel\oneAPI\setvars.bat`
> - Windows PowerShell*, use the following command: `cmd.exe "/K" '"C:\Program Files (x86)\Intel\oneAPI\setvars.bat" && powershell'`
>
> For more information on configuring environment variables, see [Use the setvars Script with Linux* or macOS*](https://www.intel.com/content/www/us/en/develop/documentation/oneapi-programming-guide/top/oneapi-development-environment-setup/use-the-setvars-script-with-linux-or-macos.html) or [Use the setvars Script with Windows*](https://www.intel.com/content/www/us/en/develop/documentation/oneapi-programming-guide/top/oneapi-development-environment-setup/use-the-setvars-script-with-windows.html).

### On Linux*

1. Change to the sample directory.
2. Build the program for Intel® Agilex® device family, which is the default.
   ```
   mkdir build
   cd build
   cmake ..
   ```
   > **Note**: You can change the default target by using the command:
   >  ```
   >  cmake .. -DFPGA_DEVICE=<FPGA device family or FPGA part number>
   >  ```
   >
   > Alternatively, you can target an explicit FPGA board variant and BSP by using the following command:
   >  ```
   >  cmake .. -DFPGA_DEVICE=<board-support-package>:<board-variant>
   >  ```
   >
   > You will only be able to run an executable on the FPGA if you specified a BSP.

3. Compile the design. (The provided targets match the recommended development flow.)

    1. Compile for emulation (fast compile time, targets emulated FPGA device):
       ```
       make fpga_emu
       ```
    2. Generate the optimization report:
       ```
       make report
       ```
      The report resides at `shannonization_report.prj/reports/report.html`. See the [*Reading the Reports*](#reading-the-reports) section below to understand the report contents.

    3. Compile for simulation (fast compile time, targets simulated FPGA device, reduced data size):
       ```
       make fpga_sim
       ```
    4. Compile for FPGA hardware (longer compile time, targets FPGA device):
       ```
       make fpga
       ```

### On Windows*

1. Change to the sample directory.
2. Build the program for the Intel® Agilex® device family, which is the default.
   ```
   mkdir build
   cd build
   cmake -G "NMake Makefiles" ..
   ```
   > **Note**: You can change the default target by using the command:
   >  ```
   >  cmake -G "NMake Makefiles" .. -DFPGA_DEVICE=<FPGA device family or FPGA part number>
   >  ```
   >
   > Alternatively, you can target an explicit FPGA board variant and BSP by using the following command:
   >  ```
   >  cmake -G "NMake Makefiles" .. -DFPGA_DEVICE=<board-support-package>:<board-variant>
   >  ```
   >
   > You will only be able to run an executable on the FPGA if you specified a BSP.

3. Compile the design. (The provided targets match the recommended development flow.)

   1. Compile for emulation (fast compile time, targets emulated FPGA device):
      ```
      nmake fpga_emu
      ```
   2. Generate the optimization report:
      ```
      nmake report
      ```
      The report resides at `shannonization_report.prj.a/reports/report.html`. See the [*Reading the Reports*](#reading-the-reports) section below to understand the report contents.

   3. Compile for simulation (fast compile time, targets simulated FPGA device, reduced data size):
      ```
      nmake fpga_sim
      ```
   4. Compile for FPGA hardware (longer compile time, targets FPGA device):
      ```
      nmake fpga
      ```

> **Note**: If you encounter any issues with long paths when compiling under Windows*, you may have to create your ‘build’ directory in a shorter path, for example c:\samples\build.  You can then run cmake from that directory, and provide cmake with the full path to your sample directory.


### Reading the Reports

This section will walk through how the HTML reports show the result of the optimizations we made in each version of the kernel, the definition of which can be found in `src/IntersectionKernel.hpp`. The f<sub>MAX</sub> numbers mentioned in these sections assume that the Arria® 10 FPGA is the target. However, the discussion is similar for the other targets.

#### Version 0

The first version of the kernel, `Intersection<0>`, is the baseline implementation of the intersection kernel. Check the *Details* pane in the *Loop Analysis* tab for the `while` loop in the `Intersection<0>` kernel. You will notice that the *Block Scheduled f<sub>MAX</sub>* for the `Intersection<0>` kernel is far lower than the target (e.g., ~140 MHz). The *Details* pane shows that the most critical path contains the operations mentioned earlier at the end of the [Algorithm Details](#algorithm-details) Section.

#### Version 1

The second version of the kernel, `Intersection<1>`, uses the shannonization optimization to remove the increment of `A_count` and `B_count` from the critical path. To do this, we create two new variables, `A_count_next` and `B_count_next`, which will store the value of `A_count` and `B_count` **for the next iteration of the loop**. The code snippet below shows how `A_count` and `B_count` are updated using `A_count_next` and `B_count_next`:

```c++
  ...
  if (a < b && A_count < A_size) {
    a = APipe::read();
    A_count = A_count_next;
    A_count_next++;
  } else if (B_count < B_size) {
    b = BPipe::read();
    B_count = B_count_next;
    B_count_next++;
  }
  ...
```

Now, the assignments of `A_count = A_count_next` and `B_count = B_count_next` can be done **in parallel to the increment of the counts for the next iteration of the loop** (i.e. in parallel to `A_count_next++` and `B_count_next++`). This removes the 32-bit Integer Add Operation from the critical path, as can be seen in the *Details* pane of the *Loop Analysis* report for the `Intersection<1>` kernel. The *Loop Analysis* pane will show an increase in the *Block Scheduled f<sub>MAX</sub>* (e.g. ~190 MHz).

#### Version 2

The third version of the kernel, `Intersection<2>`, extends the previous optimization by removing the 32-bit Integer Compare Operation from the critical path. The first step is to precompute the comparisons for the next loop iteration (`A_count_inrange` and `B_count_inrange`) and the next iteration (`A_count_next_inrange` and `B_count_next_inrange`), as we did for the accumulations. This is shown in the code snippet below:

```c++
  ...
  if (a < b && A_count_inrange) {
    a = APipe::read();

    A_count = A_count_next;
    A_count_next++;

    A_count_inrange = A_count_next_inrange;
    A_count_next_inrange = A_count_next < A_size;
  } else if (B_count_inrange) {
    b = BPipe::read();

    B_count = B_count_next;
    B_count_next++;

    B_count_inrange = B_count_next_inrange;
    B_count_next_inrange = B_count_next < B_size;
  }
  ...
```

However, this places a 32-bit Integer Add Operation back into the critical path (e.g. `A_count_next++` must be computed before computing `A_count_next_inrange = A_count_next < A_size`). To remove this addition from the critical path, we do the same optimization as version 1. We now precompute the additions for the next **two** iterations of the loop (`A_count_next_next` and `B_count_next_next`), which again removes the addition from the critical path. This is shown in the code snippet below:

```c++
  ...
  if (a < b && A_count_inrange) {
    a = APipe::read();

    A_count_inrange = A_count_next_inrange;
    A_count_next_inrange = A_count_next_next < A_size;

    A_count = A_count_next;
    A_count_next = A_count_next_next;
    A_count_next_next++;
  } else if (B_count_inrange) {
    b = BPipe::read();

    B_count_inrange = B_count_next_inrange;
    B_count_next_inrange = B_count_next_next < B_size;

    B_count = B_count_next;
    B_count_next = B_count_next_next;
    B_count_next_next++;
  }
  ...
```
In general, these shannonization optimizations create a shift-register that precomputes and *passes* values (additions and comparisons) to the loop's later iterations. The size of the shift-register determines how many *future* iterations we precompute for. In version 1, we precompute for one iteration; in this version, we precompute for 2 iterations. The reports for the `Intersection<2>` should show a critical path with: a single 32-bit Integer Compare Operation (`a < b`), a 32-bit Select Operation (`::read`), and a 1-bit And Operation (`a < b && A_count_inrange`). Note the removal of two 32-bit Compare Operations and one 32-bit Add Operation from the critical path. Looking at the *Loop Analysis* pane, you will see that the *Block Scheduled f<sub>MAX</sub>* is highest for `Intersection<2>` (e.g., 240 MHz).

#### Version 3

As a consequence of the fabric architecture of the Intel® Stratix® 10 SX FPGA, the hardware implementation of pipes for the Intel® Stratix® 10 SX FPGA has a longer latency for blocking pipe reads and writes. In version 3 of the kernel, `Intersection<3>`, we transform the code to use non-blocking pipe reads. For the Intel® Arria® 10 FPGA, this does not have a noticeable difference. However, this transformation allows the design to reach an II of 1 for the Intel® Stratix® 10 and Intel Agilex® FPGAs.

## Run the `Shannonization` Sample

### Configurable Parameters

The following table explains the command-line arguments that can be passed to the `Shannonization` program.

| Argument name | Description               | Default
|:---           |:---                       |:---
<<<<<<< HEAD
|`--A`          | Set the size of array A   | 128 for emulation, 16384 for FPGA
|`--B`          | Set the size of array B   | 256 for emulation, 32768 for FPGA
=======
|`--A`          | Set the size of array A   | 128 for emulation, 131072 for FPGA
|`--B`          | Set the size of array B   | 256 for emulation, 262144 for FPGA
>>>>>>> adf03d4e
|`--help`       | Print the help message    | N/A

### On Linux

1. Run the sample on the FPGA emulator (the kernel executes on the CPU).
   ```
   ./shannonization.fpga_emu
   ```
2. Run the sample on the FPGA simulator device.
   ```
   CL_CONTEXT_MPSIM_DEVICE_INTELFPGA=1 ./shannonization.fpga_sim
   ```
3. Run the sample on the FPGA device (only if you ran `cmake` with `-DFPGA_DEVICE=<board-support-package>:<board-variant>`).
   ```
   ./shannonization.fpga
   ```

### On Windows

1. Run the sample on the FPGA emulator (the kernel executes on the CPU).
   ```
   shannonization.fpga_emu.exe
   ```
2. Run the sample on the FPGA simulator device.
   ```
   set CL_CONTEXT_MPSIM_DEVICE_INTELFPGA=1
   shannonization.fpga_sim.exe
   set CL_CONTEXT_MPSIM_DEVICE_INTELFPGA=
   ```
3. Run the sample on the FPGA device (only if you ran `cmake` with `-DFPGA_DEVICE=<board-support-package>:<board-variant>`).
   ```
   shannonization.fpga.exe
   ```

## Example Output

### Example Output for FPGA Emulator

```
Generating input data
Computing golden result
Running 1 iteration of kernel 0 with |A|=128 and |B|=256
Running 1 iteration of kernel 1 with |A|=128 and |B|=256
Running 1 iteration of kernel 2 with |A|=128 and |B|=256
Running 1 iteration of kernel 3 with |A|=128 and |B|=256
PASSED
```

### Example Output for FPGA Device

```
Generating input data
Computing golden result
Running 5 iterations of kernel 0 with |A|=16384 and |B|=32768
Kernel 0 average throughput: 248.460 MB/s
Running 5 iterations of kernel 1 with |A|=16384 and |B|=32768
Kernel 1 average throughput: 372.191 MB/s
Running 5 iterations of kernel 2 with |A|=16384 and |B|=32768
Kernel 2 average throughput: 372.279 MB/s
Running 5 iterations of kernel 3 with |A|=16384 and |B|=32768
Kernel 2 average throughput: 742.257 MB/s
PASSED
```

> **Note**: These throughput numbers were collected using the Intel® FPGA PAC D5005 with Intel Stratix® 10 SX.

## License

Code samples are licensed under the MIT license. See
[License.txt](https://github.com/oneapi-src/oneAPI-samples/blob/master/License.txt) for details.

Third party program Licenses can be found here: [third-party-programs.txt](https://github.com/oneapi-src/oneAPI-samples/blob/master/third-party-programs.txt).<|MERGE_RESOLUTION|>--- conflicted
+++ resolved
@@ -39,9 +39,9 @@
    tier2("Tier 2: Explore the Fundamentals")
    tier3("Tier 3: Explore the Advanced Techniques")
    tier4("Tier 4: Explore the Reference Designs")
-   
+
    tier1 --> tier2 --> tier3 --> tier4
-   
+
    style tier1 fill:#0071c1,stroke:#0071c1,stroke-width:1px,color:#fff
    style tier2 fill:#0071c1,stroke:#0071c1,stroke-width:1px,color:#fff
    style tier3 fill:#f96,stroke:#333,stroke-width:1px,color:#fff
@@ -351,13 +351,8 @@
 
 | Argument name | Description               | Default
 |:---           |:---                       |:---
-<<<<<<< HEAD
 |`--A`          | Set the size of array A   | 128 for emulation, 16384 for FPGA
 |`--B`          | Set the size of array B   | 256 for emulation, 32768 for FPGA
-=======
-|`--A`          | Set the size of array A   | 128 for emulation, 131072 for FPGA
-|`--B`          | Set the size of array B   | 256 for emulation, 262144 for FPGA
->>>>>>> adf03d4e
 |`--help`       | Print the help message    | N/A
 
 ### On Linux
